--- conflicted
+++ resolved
@@ -1,35 +1,33 @@
-<!-- templates/register.html -->
-{% extends 'base_auth.html' %}
-
-{% block title %}注册 - ExamMaster{% endblock %}
-
-{% block content %}
-<<<<<<< HEAD
-<style>
-    .auth-form .form-group input {
-        width: calc(100% - 27px);
-        /* 调整宽度 */
-        margin-right: 10px;
-        /* 添加右侧外边距 */
-    }
-</style>
-=======
->>>>>>> a4c00a39
-<div class="auth-container">
-    <h1>注册</h1>
-    <form method="post" class="auth-form">
-        <div class="form-group">
-            <label for="username">用户名：</label>
-            <input type="text" id="username" name="username" required>
-        </div>
-        <div class="form-group">
-            <label for="password">密码：</label>
-            <input type="password" id="password" name="password" required>
-        </div>
-        <button type="submit" class="btn btn-submit">注册</button>
-    </form>
-    <p class="auth-link">
-        已有账号？<a href="{{ url_for('login') }}">去登录</a>
-    </p>
-</div>
-{% endblock %}
+<!-- templates/register.html -->
+{% extends 'base_auth.html' %}
+
+{% block title %}注册 - ExamMaster{% endblock %}
+
+{% block content %}
+<style>
+    .auth-form .form-group input {
+        width: calc(100% - 27px);
+        /* 调整宽度 */
+        margin-right: 10px;
+        /* 添加右侧外边距 */
+    }
+</style>
+
+<div class="auth-container">
+    <h1>注册</h1>
+    <form method="post" class="auth-form">
+        <div class="form-group">
+            <label for="username">用户名：</label>
+            <input type="text" id="username" name="username" required>
+        </div>
+        <div class="form-group">
+            <label for="password">密码：</label>
+            <input type="password" id="password" name="password" required>
+        </div>
+        <button type="submit" class="btn btn-submit">注册</button>
+    </form>
+    <p class="auth-link">
+        已有账号？<a href="{{ url_for('login') }}">去登录</a>
+    </p>
+</div>
+{% endblock %}